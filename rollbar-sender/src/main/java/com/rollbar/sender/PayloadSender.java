--- conflicted
+++ resolved
@@ -88,14 +88,7 @@
         }
     }
 
-<<<<<<< HEAD
-    private RollbarResponse readResponse(HttpURLConnection connection) throws ConnectionFailedException {
-=======
-    private static final Pattern messagePattern = Pattern.compile("\"message\"\\s*:\\s*\"([^\"]*)\"");
-    private static final Pattern uuidPattern = Pattern.compile("\"uuid\"\\s*:\\s*\"([^\"]*)\"");
-
     private static RollbarResponse readResponse(HttpURLConnection connection) throws ConnectionFailedException {
->>>>>>> 2f04e28f
         int result;
         String content;
         try {
